// Copyright 2018 The Go Authors. All rights reserved.
// Use of this source code is governed by a BSD-style
// license that can be found in the LICENSE file.

package cache

import (
	"fmt"
	"go/ast"
	"go/parser"
	"go/token"
<<<<<<< HEAD
=======
	"path/filepath"
	"strings"
>>>>>>> 72d47459
	"sync"

	"github.com/saibing/bingo/langserver/internal/source"
	"golang.org/x/tools/go/packages"
)

type getLoadDirFunc func(filename string) string

// View view
type View struct {
	mu     sync.Mutex // protects all mutable state of the view
	Config *packages.Config

	files       map[source.URI]*File
	tempOverlay map[string][]byte
	muFile      sync.Mutex
}

// NewView create a new view
func NewView(buildTags []string) *View {
	return &View{
		Config: &packages.Config{
			Mode:       packages.LoadAllSyntax,
			Fset:       token.NewFileSet(),
			Tests:      true,
			Overlay:    make(map[string][]byte),
			BuildFlags: []string{fmt.Sprintf("-tags='%s'", strings.Join(buildTags, " "))},
		},
		files:       make(map[source.URI]*File),
		tempOverlay: make(map[string][]byte),
	}
}

func (v *View) parseFile(fset *token.FileSet, filename string, src []byte) (*ast.File, error) {
	var isrc interface{}
	if src != nil {
		isrc = src

		v.muFile.Lock()
		v.tempOverlay[filename] = src
		v.muFile.Unlock()
	}
	const mode = parser.AllErrors | parser.ParseComments
	return parser.ParseFile(fset, filename, isrc, mode)
}

// GetFile returns a File for the given uri.
// It will always succeed, adding the file to the managed set if needed.
func (v *View) GetFile(uri source.URI) *File {
	v.mu.Lock()
	f := v.getFile(uri)
	v.mu.Unlock()
	return f
}

// getFile is the unlocked internal implementation of GetFile.
func (v *View) getFile(uri source.URI) *File {
	f, found := v.files[uri]
	if !found {
		f = &File{
			URI:  uri,
			view: v,
		}
		v.files[f.URI] = f
	}
	return f
}

func (v *View) parse(uri source.URI) error {
	path, err := uri.Filename()
	if err != nil {
		return err
	}

	v.Config.ParseFile = v.parseFile
	pkgs, err := packages.Load(v.Config, fmt.Sprintf("file=%s", path))
	if len(pkgs) == 0 {
		if err == nil {
			err = fmt.Errorf("no packages found for %s", path)
		}
		return err
	}
	for _, pkg := range pkgs {
		if len(pkg.Syntax) == 0 {
			return fmt.Errorf("no syntax trees for %s", pkg.PkgPath)
		}

		// add everything we find to the files cache
		for _, fAST := range pkg.Syntax {
			// if a file was in multiple packages, which token/ast/pkg do we store
			if fAST == nil {
				continue
			}
			fToken := v.Config.Fset.File(fAST.Pos())
			if fToken == nil {
				continue
			}
			fURI := source.ToURI(fToken.Name())
			//log.Printf("parsed file %s\n", fURI)
			f := v.getFile(fURI)
			if f.content == nil {
				f.setContent(v.tempOverlay[fToken.Name()], fromCache)
			}
			delete(v.tempOverlay, fToken.Name())
			f.token = fToken
			f.ast = fAST
			f.pkg = pkg
		}
	}
	return nil
}<|MERGE_RESOLUTION|>--- conflicted
+++ resolved
@@ -9,11 +9,8 @@
 	"go/ast"
 	"go/parser"
 	"go/token"
-<<<<<<< HEAD
-=======
 	"path/filepath"
 	"strings"
->>>>>>> 72d47459
 	"sync"
 
 	"github.com/saibing/bingo/langserver/internal/source"
