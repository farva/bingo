package langserver

import (
	"context"
	"encoding/json"
	"errors"
	"fmt"
	"log"
	"strconv"
	"sync"
	"time"

	"golang.org/x/tools/refactor/importgraph"

	opentracing "github.com/opentracing/opentracing-go"
	"github.com/opentracing/opentracing-go/ext"

	"github.com/sourcegraph/go-langserver/langserver/internal/gocode"
	"github.com/sourcegraph/go-langserver/pkg/lsp"
	"github.com/sourcegraph/go-langserver/pkg/lspext"
	"github.com/sourcegraph/jsonrpc2"

	"github.com/sourcegraph/go-langserver/langserver/internal/utils"
)

// NewHandler creates a Go language server handler.
func NewHandler() jsonrpc2.Handler {
	return lspHandler{jsonrpc2.HandlerWithError((&LangHandler{
		HandlerShared: &HandlerShared{},
	}).handle)}
}

// lspHandler wraps LangHandler to correctly handle requests in the correct
// order.
//
// The LSP spec dictates a strict ordering that requests should only be
// processed serially in the order they are received. However, implementations
// are allowed to do concurrent computation if it doesn't affect the
// result. We actually can return responses out of order, since vscode does
// not seem to have issues with that. We also do everything concurrently,
// except methods which could mutate the state used by our typecheckers (ie
// textDocument/didOpen, etc). Those are done serially since applying them out
// of order could result in a different textDocument.
type lspHandler struct {
	jsonrpc2.Handler
}

// Handle implements jsonrpc2.Handler
func (h lspHandler) Handle(ctx context.Context, conn *jsonrpc2.Conn, req *jsonrpc2.Request) {
	if isFileSystemRequest(req.Method) {
		h.Handler.Handle(ctx, conn, req)
		return
	}
	go h.Handler.Handle(ctx, conn, req)
}

// LangHandler is a Go language server LSP/JSON-RPC handler.
type LangHandler struct {
	mu sync.Mutex
	HandlerCommon
	*HandlerShared
	init *InitializeParams // set by "initialize" request

	typecheckCache cache
	symbolCache    cache

	// cache the reverse import graph. The sync.Once is a pointer since it
	// is reset when we reset caches. If it was a value we would racily
	// updated the internal mutex when assigning a new sync.Once.
	importGraphOnce *sync.Once
	importGraph     importgraph.Graph

	cancel *cancel
}

// reset clears all internal state in h.
func (h *LangHandler) reset(init *InitializeParams) error {
<<<<<<< HEAD
	if utils.IsURI(lsp.DocumentURI(init.InitializeParams.RootPath)) {
=======
	for _, k := range init.Capabilities.TextDocument.Completion.CompletionItemKind.ValueSet {
		if k == lsp.CIKConstant {
			CIKConstantSupported = lsp.CIKConstant
			break
		}
	}

	if isFileURI(lsp.DocumentURI(init.InitializeParams.RootPath)) {
>>>>>>> 6d17b634
		log.Printf("Passing an initialize rootPath URI (%q) is deprecated. Use rootUri instead.", init.InitializeParams.RootPath)
	}

	h.mu.Lock()
	defer h.mu.Unlock()
	if err := h.HandlerCommon.Reset(init.Root()); err != nil {
		return err
	}
	if !h.HandlerShared.Shared {
		// Only reset the shared data if this lang server is running
		// by itself.
		if err := h.HandlerShared.Reset(!init.NoOSFileSystemAccess); err != nil {
			return err
		}
	}
	h.init = init
	h.cancel = &cancel{}
	h.resetCaches(false)
	return nil
}

func (h *LangHandler) resetCaches(lock bool) {
	if lock {
		h.mu.Lock()
	}

	h.importGraphOnce = &sync.Once{}
	h.importGraph = nil

	if h.typecheckCache == nil {
		h.typecheckCache = newTypecheckCache()
	} else {
		h.typecheckCache.Purge()
	}

	if h.symbolCache == nil {
		h.symbolCache = newSymbolCache()
	} else {
		h.symbolCache.Purge()
	}

	if lock {
		h.mu.Unlock()
	}
}

// handle implements jsonrpc2.Handler.
func (h *LangHandler) handle(ctx context.Context, conn *jsonrpc2.Conn, req *jsonrpc2.Request) (result interface{}, err error) {
	return h.Handle(ctx, conn, req)
}

// Handle creates a response for a JSONRPC2 LSP request. Note: LSP has strict
// ordering requirements, so this should not just be wrapped in an
// jsonrpc2.AsyncHandler. Ensure you have the same ordering as used in the
// NewHandler implementation.
func (h *LangHandler) Handle(ctx context.Context, conn jsonrpc2.JSONRPC2, req *jsonrpc2.Request) (result interface{}, err error) {
	// Prevent any uncaught panics from taking the entire server down.
	defer func() {
		if perr := utils.Panicf(recover(), "%v", req.Method); perr != nil {
			err = perr
		}
	}()

	var cancelManager *cancel
	h.mu.Lock()
	cancelManager = h.cancel
	if req.Method != "initialize" && h.init == nil {
		h.mu.Unlock()
		return nil, errors.New("server must be initialized")
	}
	h.mu.Unlock()
	if err := h.CheckReady(); err != nil {
		if req.Method == "exit" {
			err = nil
		}
		return nil, err
	}

	if conn, ok := conn.(*jsonrpc2.Conn); ok && conn != nil {
		h.InitTracer(conn)
	}
	span, ctx, err := h.SpanForRequest(ctx, "lang", req, opentracing.Tags{"mode": "go"})
	if err != nil {
		return nil, err
	}
	defer func() {
		if err != nil {
			ext.Error.Set(span, true)
			span.LogEvent(fmt.Sprintf("error: %v", err))
		}
		span.Finish()
	}()

	// Notifications don't have an ID, so they can't be cancelled
	if cancelManager != nil && !req.Notif {
		var cancel func()
		ctx, cancel = cancelManager.WithCancel(ctx, req.ID)
		defer cancel()
	}

	switch req.Method {
	case "initialize":
		if h.init != nil {
			return nil, errors.New("language server is already initialized")
		}
		if req.Params == nil {
			return nil, &jsonrpc2.Error{Code: jsonrpc2.CodeInvalidParams}
		}
		var params InitializeParams
		if err := json.Unmarshal(*req.Params, &params); err != nil {
			return nil, err
		}

		// HACK: RootPath is not a URI, but historically we treated it
		// as such. Convert it to a file URI
		if !utils.IsURI(lsp.DocumentURI(params.RootPath)) {
			params.RootPath = string(utils.PathToURI(params.RootPath))
		}

		if err := h.reset(&params); err != nil {
			return nil, err
		}
		if GocodeCompletionEnabled {
			gocode.InitDaemon(h.BuildContext(ctx))
		}

		// PERF: Kick off a workspace/symbol in the background to warm up the server
		if yes, _ := strconv.ParseBool(envWarmupOnInitialize); yes {
			go func() {
				ctx, cancel := context.WithDeadline(ctx, time.Now().Add(30*time.Second))
				defer cancel()
				_, _ = h.handleWorkspaceSymbol(ctx, conn, req, lspext.WorkspaceSymbolParams{
					Query: "",
					Limit: 100,
				})
			}()
		}

		kind := lsp.TDSKIncremental
		var completionOp *lsp.CompletionOptions
		if GocodeCompletionEnabled {
			completionOp = &lsp.CompletionOptions{TriggerCharacters: []string{"."}}
		}
		return lsp.InitializeResult{
			Capabilities: lsp.ServerCapabilities{
				TextDocumentSync: lsp.TextDocumentSyncOptionsOrKind{
					Kind: &kind,
				},
				CompletionProvider:           completionOp,
				DefinitionProvider:           true,
				DocumentFormattingProvider:   true,
				DocumentSymbolProvider:       true,
				HoverProvider:                true,
				ReferencesProvider:           true,
				WorkspaceSymbolProvider:      true,
				XWorkspaceReferencesProvider: true,
				XDefinitionProvider:          true,
				XWorkspaceSymbolByProperties: true,
				SignatureHelpProvider:        &lsp.SignatureHelpOptions{TriggerCharacters: []string{"(", ","}},
			},
		}, nil

	case "initialized":
		// A notification that the client is ready to receive requests. Ignore
		return nil, nil

	case "shutdown":
		h.ShutDown()
		return nil, nil

	case "exit":
		if c, ok := conn.(*jsonrpc2.Conn); ok {
			c.Close()
		}
		return nil, nil

	case "$/cancelRequest":
		// notification, don't send back results/errors
		if req.Params == nil {
			return nil, nil
		}
		var params lsp.CancelParams
		if err := json.Unmarshal(*req.Params, &params); err != nil {
			return nil, nil
		}
		if cancelManager == nil {
			return nil, nil
		}
		cancelManager.Cancel(jsonrpc2.ID{
			Num:      params.ID.Num,
			Str:      params.ID.Str,
			IsString: params.ID.IsString,
		})
		return nil, nil

	case "textDocument/hover":
		if req.Params == nil {
			return nil, &jsonrpc2.Error{Code: jsonrpc2.CodeInvalidParams}
		}
		var params lsp.TextDocumentPositionParams
		if err := json.Unmarshal(*req.Params, &params); err != nil {
			return nil, err
		}
		return h.handleHover(ctx, conn, req, params)

	case "textDocument/definition":
		if req.Params == nil {
			return nil, &jsonrpc2.Error{Code: jsonrpc2.CodeInvalidParams}
		}
		var params lsp.TextDocumentPositionParams
		if err := json.Unmarshal(*req.Params, &params); err != nil {
			return nil, err
		}
		return h.handleDefinition(ctx, conn, req, params)

	case "textDocument/xdefinition":
		if req.Params == nil {
			return nil, &jsonrpc2.Error{Code: jsonrpc2.CodeInvalidParams}
		}
		var params lsp.TextDocumentPositionParams
		if err := json.Unmarshal(*req.Params, &params); err != nil {
			return nil, err
		}
		return h.handleXDefinition(ctx, conn, req, params)

	case "textDocument/completion":
		if req.Params == nil {
			return nil, &jsonrpc2.Error{Code: jsonrpc2.CodeInvalidParams}
		}
		var params lsp.CompletionParams
		if err := json.Unmarshal(*req.Params, &params); err != nil {
			return nil, err
		}
		return h.handleTextDocumentCompletion(ctx, conn, req, params)

	case "textDocument/references":
		if req.Params == nil {
			return nil, &jsonrpc2.Error{Code: jsonrpc2.CodeInvalidParams}
		}
		var params lsp.ReferenceParams
		if err := json.Unmarshal(*req.Params, &params); err != nil {
			return nil, err
		}
		return h.handleTextDocumentReferences(ctx, conn, req, params)

	case "textDocument/documentSymbol":
		if req.Params == nil {
			return nil, &jsonrpc2.Error{Code: jsonrpc2.CodeInvalidParams}
		}
		var params lsp.DocumentSymbolParams
		if err := json.Unmarshal(*req.Params, &params); err != nil {
			return nil, err
		}
		return h.handleTextDocumentSymbol(ctx, conn, req, params)

	case "textDocument/signatureHelp":
		if req.Params == nil {
			return nil, &jsonrpc2.Error{Code: jsonrpc2.CodeInvalidParams}
		}
		var params lsp.TextDocumentPositionParams
		if err := json.Unmarshal(*req.Params, &params); err != nil {
			return nil, err
		}
		return h.handleTextDocumentSignatureHelp(ctx, conn, req, params)

	case "textDocument/formatting":
		if req.Params == nil {
			return nil, &jsonrpc2.Error{Code: jsonrpc2.CodeInvalidParams}
		}
		var params lsp.DocumentFormattingParams
		if err := json.Unmarshal(*req.Params, &params); err != nil {
			return nil, err
		}
		return h.handleTextDocumentFormatting(ctx, conn, req, params)

	case "workspace/symbol":
		if req.Params == nil {
			return nil, &jsonrpc2.Error{Code: jsonrpc2.CodeInvalidParams}
		}
		var params lspext.WorkspaceSymbolParams
		if err := json.Unmarshal(*req.Params, &params); err != nil {
			return nil, err
		}
		return h.handleWorkspaceSymbol(ctx, conn, req, params)

	case "workspace/xreferences":
		if req.Params == nil {
			return nil, &jsonrpc2.Error{Code: jsonrpc2.CodeInvalidParams}
		}
		var params lspext.WorkspaceReferencesParams
		if err := json.Unmarshal(*req.Params, &params); err != nil {
			return nil, err
		}
		return h.handleWorkspaceReferences(ctx, conn, req, params)

	default:
		if isFileSystemRequest(req.Method) {
			uri, fileChanged, err := h.handleFileSystemRequest(ctx, req)
			if fileChanged {
				// a file changed, so we must re-typecheck and re-enumerate symbols
				h.resetCaches(true)
			}
			if uri != "" {
				// a user is viewing this path, hint to add it to the cache
				// (unless we're primarily using binary package cache .a
				// files).
				if !UseBinaryPkgCache {
					go h.typecheck(ctx, conn, uri, lsp.Position{})
				}
			}
			return nil, err
		}

		return nil, &jsonrpc2.Error{Code: jsonrpc2.CodeMethodNotFound, Message: fmt.Sprintf("method not supported: %s", req.Method)}
	}
}<|MERGE_RESOLUTION|>--- conflicted
+++ resolved
@@ -75,9 +75,6 @@
 
 // reset clears all internal state in h.
 func (h *LangHandler) reset(init *InitializeParams) error {
-<<<<<<< HEAD
-	if utils.IsURI(lsp.DocumentURI(init.InitializeParams.RootPath)) {
-=======
 	for _, k := range init.Capabilities.TextDocument.Completion.CompletionItemKind.ValueSet {
 		if k == lsp.CIKConstant {
 			CIKConstantSupported = lsp.CIKConstant
@@ -85,8 +82,7 @@
 		}
 	}
 
-	if isFileURI(lsp.DocumentURI(init.InitializeParams.RootPath)) {
->>>>>>> 6d17b634
+	if utils.IsURI(lsp.DocumentURI(init.InitializeParams.RootPath)) {
 		log.Printf("Passing an initialize rootPath URI (%q) is deprecated. Use rootUri instead.", init.InitializeParams.RootPath)
 	}
 
